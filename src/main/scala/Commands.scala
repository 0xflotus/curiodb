--- conflicted
+++ resolved
@@ -100,7 +100,6 @@
   /**
    * Does the command write to a Node actor's value.
    */
-<<<<<<< HEAD
   lazy val writes: Boolean = attribute("writes") == "true" || overwrites
 
   /**
@@ -115,25 +114,6 @@
    * timeouts aren't used, specifically PubSub subscription.
    */
   lazy val streaming: Boolean = attribute("streaming") == "true"
-=======
-  def default(commandName: String, args: Seq[String]): Any =
-    attribute(commandName, "default", "none") match {
-      case "string" => ""
-      case "ok"     => SimpleReply()
-      case "error"  => ErrorReply("no such key")
-      case "nil"    => null
-      case "zero"   => 0
-      case "neg1"   => -1
-      case "neg2"   => -2
-      case "seq"    => Seq()
-      case "set"    => mutable.Set()
-      case "bitset" => mutable.BitSet()
-      case "SCAN"   => Seq("0", "")
-      case "nils"   => args.map(_ => null)
-      case "zeros"  => args.map(_ => 0)
-      case "none"   => ()
-    }
->>>>>>> db43dd80
 
   /**
    * When the command is routed (via CommandProcessing.route)
@@ -179,6 +159,8 @@
     case "neg2"   => -2
     case "seq"    => Seq()
     case "scan"   => Seq("0", "")
+    case "set"    => mutable.Set()
+    case "bitset" => mutable.BitSet()
     case "nils"   => Seq.fill(args.size)(null)
     case "zeros"  => Seq.fill(args.size)(0)
     case _        => ()
